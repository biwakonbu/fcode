--- conflicted
+++ resolved
@@ -1,155 +1,150 @@
-<Project Sdk="Microsoft.NET.Sdk">
-
-  <PropertyGroup>
-    <TargetFramework>net8.0</TargetFramework>
-
-    <IsPackable>false</IsPackable>
-    <GenerateProgramFile>false</GenerateProgramFile>
-    <IsTestProject>true</IsTestProject>
-    
-    <!-- CI環境でのテスト安定性向上設定 -->
-    <VSTestCollectCodeCoverage>false</VSTestCollectCodeCoverage>
-    <VSTestUseMSBuildOutput>false</VSTestUseMSBuildOutput>
-    
-    <!-- テストタイムアウト設定（FC-027で最適化） -->
-    <VSTestTimeout>15000</VSTestTimeout>   <!-- 30秒→15秒短縮 -->
-    <VSTestLogger>trx</VSTestLogger>
-    <VSTestParallel>false</VSTestParallel>  <!-- 並行実行無効でハング回避 -->
-    <VSTestBlameCollectAlways>false</VSTestBlameCollectAlways>  <!-- Blame機能無効でCI安定化 -->
-    <VSTestResponseFile>false</VSTestResponseFile>
-    <VSTestNoBuild>false</VSTestNoBuild>
-    
-    <!-- Terminal.Gui CI対応（FC-027） -->
-    <DefineConstants>CI_ENVIRONMENT</DefineConstants>
-    <DebugType>portable</DebugType>
-    <TreatWarningsAsErrors>false</TreatWarningsAsErrors>
-    <!-- Suppress PTY.Net platform-specific binary warnings on Linux CI -->
-    <NoWarn>$(NoWarn);MSB3246</NoWarn>
-  </PropertyGroup>
-
-  <ItemGroup>
-    <Compile Include="CITestHelper.fs"/>
-    <Compile Include="MockUI.fs"/>
-    <Compile Include="TestHelpers.fs"/>
-    <!-- FC-027: Test Stability Root Fix Tests -->
-    <Compile Include="JsonSanitizerTests.fs"/>
-    <Compile Include="MockUIEnhancementTests.fs"/>
-    <Compile Include="MockFrameViewTests.fs"/>
-    <Compile Include="ConfigurationManagerTests.fs"/>
-    <Compile Include="AgentCLITests.fs"/>
-    <Compile Include="AgentMessagingTests.fs"/>
-    <Compile Include="UnifiedActivityViewTests.fs"/>
-    <Compile Include="DecisionTimelineViewTests.fs"/>
-    <Compile Include="EscalationNotificationUITests.fs"/>
-    <Compile Include="MultiAgentIntegrationTests.fs"/>
-<<<<<<< HEAD
-    <!-- Temporarily disabled for FC-036 stability -->
-    <!-- <Compile Include="AgentCollaborationDemonstratorTests.fs"/> -->
-=======
-    <Compile Include="AgentCollaborationDemonstratorTests.fs"/>
->>>>>>> 708b2883
-    <Compile Include="QAPromptManagerTests.fs"/>
-    <Compile Include="QAEndToEndTests.fs"/>
-    <Compile Include="UXPromptManagerTests.fs"/>
-    <Compile Include="UXEndToEndTests.fs"/>
-    <Compile Include="PMPromptManagerTests.fs"/>
-    <Compile Include="PMEndToEndTests.fs"/>
-    <Compile Include="KeyBindingsTests.fs"/>
-    <Compile Include="ColorSchemesTests.fs"/>
-    <Compile Include="ResourceMonitorTests.fs"/>
-    <Compile Include="ResourceControllerTests.fs"/>
-    <Compile Include="ClaudeCodeProcessTests.fs"/>
-    <Compile Include="ClaudeCodeIntegrationTests.fs"/>
-    <Compile Include="UIHelpersTests.fs"/>
-    <Compile Include="PtyNetPerformanceTests.fs"/>
-    <Compile Include="PtyNetSigwinchTests.fs"/>
-    <Compile Include="PtyNetRealWorldTests.fs"/>
-    <Compile Include="EndToEndIntegrationTests.fs"/>
-    <Compile Include="ResourceManagementTests.fs"/>
-    <Compile Include="SessionIsolationTests.fs"/>
-    <Compile Include="SessionPersistenceTests.fs"/>
-    <Compile Include="DetachAttachTests.fs"/>
-    <!-- <Compile Include="SecurityTests.fs"/> CodeRabbit指摘：型エラーにより一時無効化。Exception option対応とPersistenceResult型修正が必要 -->
-    <!-- <Compile Include="SecurityUtilsTests.fs"/> CodeRabbit指摘：Exception option対応が必要。SecurityUtils.sanitizeLogMessage統合後に再有効化予定 -->
-    <Compile Include="SecurityUtilsFalsePositiveTests.fs"/>
-    <Compile Include="SimpleSecurityTests.fs"/>
-    <Compile Include="UISecurityManagerSimpleTests.fs"/>
-    <Compile Include="SimpleMemoryMonitorTests.fs"/>
-    <!-- FC-037: Enhanced Performance Management Tests -->
-    <Compile Include="EnhancedPerformanceManagerTests.fs"/>
-    <Compile Include="PerformanceMonitoringUITests.fs"/>
-    <Compile Include="ErrorHandlingTests.fs"/>
-    <Compile Include="ConcurrencyTests.fs"/>
-    <Compile Include="RealtimeCollaborationTests.fs"/>
-    <Compile Include="TaskStorageIntegrationTests.fs"/>
-    <Compile Include="TaskStoragePerformanceTests.fs"/>
-    <Compile Include="StorageDesignIntegrationTests.fs"/>
-    <Compile Include="StoragePerformanceTests.fs"/>
-    <Compile Include="TaskAssignmentManagerTests.fs"/>
-    <Compile Include="AgentWorkDisplayManagerTests.fs"/>
-    <Compile Include="QualityGateManagerTests.fs"/>
-    <Compile Include="EscalationManagerTests.fs"/>
-    <Compile Include="VirtualTimeManagerTests.fs"/>
-    <Compile Include="QualityGateUIIntegrationTests.fs"/>
-    <Compile Include="CompletionAssessmentTests.fs"/>
-    <Compile Include="QualityEvaluationSummaryTests.fs"/>
-    <Compile Include="NextSprintPlannerTests.fs"/>
-    <Compile Include="CompletionCriteriaCheckerTests.fs"/>
-    <Compile Include="POApprovalRequirementAnalyzerTests.fs"/>
-    <Compile Include="AutoContinuationEngineTests.fs"/>
-    <Compile Include="IterationManagerTests.fs"/>
-    <Compile Include="FC014EndToEndIntegrationTests.fs"/>
-    <!-- FC-015 Phase 4 UI Integration & Full Workflow Tests -->
-    <Compile Include="FC015UIIntegrationTests.fs"/>
-    <Compile Include="MinimalWorkflowTests.fs"/>
-    <!-- Phase 3: Test Strategy Enhancement -->
-    <Compile Include="TestStrategyValidationTests.fs"/>
-    <!-- SOLID Design & Comprehensive Testing Suite (Phase 5で有効化) -->
-    <Compile Include="SOLIDDesignTests.fs"/>
-    <Compile Include="ComprehensiveIntegrationTests.fs"/>
-    <Compile Include="CICompatibilityTests.fs"/>
-    <Compile Include="RobustStabilityTests.fs"/>
-    <!-- FC-022 Specialist Agent Integration Tests -->
-    <Compile Include="ConfigurationTests.fs"/>
-    <Compile Include="SpecialistAgentManagerTests.fs"/>
-    <Compile Include="WorkflowOrchestratorTests.fs"/>
-    <Compile Include="ModelSwitchingStrategyTests.fs"/>
-    <Compile Include="AgentIntegrationTests.fs"/>
-    <Compile Include="WorkflowExecutionTests.fs"/>
-    <Compile Include="AIModelProviderTests.fs"/>
-    <Compile Include="DevOpsIntegrationTests.fs"/>
-    <!-- Issue #94: TUI Internal API Tests (将来実装) -->
-    <Compile Include="TUIInternalAPITests.fs"/>
-    <!-- SC-1-2: Agent Work Display Integration Tests -->
-    <Compile Include="SC12IntegrationTests.fs"/>
-    <!-- Issue #108: SC-1 Integration Tests -->
-    <Compile Include="SC1IntegrationTests.fs"/>
-    <!-- Issue #144: v2.0-1 External Tools Integration Tests -->
-    <Compile Include="ExternalIntegrationTests.fs"/>
-    <!-- Issue #135: SC-2-9 Integration Testing & Quality Assurance -->
-    <Compile Include="SC2BasicQualityTests.fs"/>
-    <!-- Issue #147: v2.0-4 Performance Optimization Tests - Disabled until Performance modules are restored -->
-    <!-- <Compile Include="PerformanceOptimizationTests.fs"/> -->
-    <Compile Include="Program.fs"/>
-  </ItemGroup>
-
-  <!-- Performance tests - only included when RunPerformanceTests is true -->
-  <ItemGroup Condition="'$(RunPerformanceTests)' == 'true'">
-    <Compile Include="AISwitchingPerformanceTests.fs"/>
-  </ItemGroup>
-
-
-  <ItemGroup>
-    <PackageReference Include="Microsoft.NET.Test.Sdk" Version="17.6.0" />
-    <PackageReference Include="NUnit" Version="3.13.3" />
-    <PackageReference Include="NUnit3TestAdapter" Version="4.2.1" />
-    <PackageReference Include="NUnit.Analyzers" Version="3.6.1" />
-    <PackageReference Include="coverlet.collector" Version="6.0.0" />
-    <PackageReference Include="Terminal.Gui" Version="1.15.0" />
-  </ItemGroup>
-
-  <ItemGroup>
-    <ProjectReference Include="../src/fcode.fsproj" />
-  </ItemGroup>
-
-</Project>
+<Project Sdk="Microsoft.NET.Sdk">
+
+  <PropertyGroup>
+    <TargetFramework>net8.0</TargetFramework>
+
+    <IsPackable>false</IsPackable>
+    <GenerateProgramFile>false</GenerateProgramFile>
+    <IsTestProject>true</IsTestProject>
+    
+    <!-- CI環境でのテスト安定性向上設定 -->
+    <VSTestCollectCodeCoverage>false</VSTestCollectCodeCoverage>
+    <VSTestUseMSBuildOutput>false</VSTestUseMSBuildOutput>
+    
+    <!-- テストタイムアウト設定（FC-027で最適化） -->
+    <VSTestTimeout>15000</VSTestTimeout>   <!-- 30秒→15秒短縮 -->
+    <VSTestLogger>trx</VSTestLogger>
+    <VSTestParallel>false</VSTestParallel>  <!-- 並行実行無効でハング回避 -->
+    <VSTestBlameCollectAlways>false</VSTestBlameCollectAlways>  <!-- Blame機能無効でCI安定化 -->
+    <VSTestResponseFile>false</VSTestResponseFile>
+    <VSTestNoBuild>false</VSTestNoBuild>
+    
+    <!-- Terminal.Gui CI対応（FC-027） -->
+    <DefineConstants>CI_ENVIRONMENT</DefineConstants>
+    <DebugType>portable</DebugType>
+    <TreatWarningsAsErrors>false</TreatWarningsAsErrors>
+    <!-- Suppress PTY.Net platform-specific binary warnings on Linux CI -->
+    <NoWarn>$(NoWarn);MSB3246</NoWarn>
+  </PropertyGroup>
+
+  <ItemGroup>
+    <Compile Include="CITestHelper.fs"/>
+    <Compile Include="MockUI.fs"/>
+    <Compile Include="TestHelpers.fs"/>
+    <!-- FC-027: Test Stability Root Fix Tests -->
+    <Compile Include="JsonSanitizerTests.fs"/>
+    <Compile Include="MockUIEnhancementTests.fs"/>
+    <Compile Include="MockFrameViewTests.fs"/>
+    <Compile Include="ConfigurationManagerTests.fs"/>
+    <Compile Include="AgentCLITests.fs"/>
+    <Compile Include="AgentMessagingTests.fs"/>
+    <Compile Include="UnifiedActivityViewTests.fs"/>
+    <Compile Include="DecisionTimelineViewTests.fs"/>
+    <Compile Include="EscalationNotificationUITests.fs"/>
+    <Compile Include="MultiAgentIntegrationTests.fs"/>
+    <Compile Include="AgentCollaborationDemonstratorTests.fs"/>
+    <Compile Include="QAPromptManagerTests.fs"/>
+    <Compile Include="QAEndToEndTests.fs"/>
+    <Compile Include="UXPromptManagerTests.fs"/>
+    <Compile Include="UXEndToEndTests.fs"/>
+    <Compile Include="PMPromptManagerTests.fs"/>
+    <Compile Include="PMEndToEndTests.fs"/>
+    <Compile Include="KeyBindingsTests.fs"/>
+    <Compile Include="ColorSchemesTests.fs"/>
+    <Compile Include="ResourceMonitorTests.fs"/>
+    <Compile Include="ResourceControllerTests.fs"/>
+    <Compile Include="ClaudeCodeProcessTests.fs"/>
+    <Compile Include="ClaudeCodeIntegrationTests.fs"/>
+    <Compile Include="UIHelpersTests.fs"/>
+    <Compile Include="PtyNetPerformanceTests.fs"/>
+    <Compile Include="PtyNetSigwinchTests.fs"/>
+    <Compile Include="PtyNetRealWorldTests.fs"/>
+    <Compile Include="EndToEndIntegrationTests.fs"/>
+    <Compile Include="ResourceManagementTests.fs"/>
+    <Compile Include="SessionIsolationTests.fs"/>
+    <Compile Include="SessionPersistenceTests.fs"/>
+    <Compile Include="DetachAttachTests.fs"/>
+    <!-- <Compile Include="SecurityTests.fs"/> CodeRabbit指摘：型エラーにより一時無効化。Exception option対応とPersistenceResult型修正が必要 -->
+    <!-- <Compile Include="SecurityUtilsTests.fs"/> CodeRabbit指摘：Exception option対応が必要。SecurityUtils.sanitizeLogMessage統合後に再有効化予定 -->
+    <Compile Include="SecurityUtilsFalsePositiveTests.fs"/>
+    <Compile Include="SimpleSecurityTests.fs"/>
+    <Compile Include="UISecurityManagerSimpleTests.fs"/>
+    <Compile Include="SimpleMemoryMonitorTests.fs"/>
+    <!-- FC-037: Enhanced Performance Management Tests -->
+    <Compile Include="EnhancedPerformanceManagerTests.fs"/>
+    <Compile Include="PerformanceMonitoringUITests.fs"/>
+    <Compile Include="ErrorHandlingTests.fs"/>
+    <Compile Include="ConcurrencyTests.fs"/>
+    <Compile Include="RealtimeCollaborationTests.fs"/>
+    <Compile Include="TaskStorageIntegrationTests.fs"/>
+    <Compile Include="TaskStoragePerformanceTests.fs"/>
+    <Compile Include="StorageDesignIntegrationTests.fs"/>
+    <Compile Include="StoragePerformanceTests.fs"/>
+    <Compile Include="TaskAssignmentManagerTests.fs"/>
+    <Compile Include="AgentWorkDisplayManagerTests.fs"/>
+    <Compile Include="QualityGateManagerTests.fs"/>
+    <Compile Include="EscalationManagerTests.fs"/>
+    <Compile Include="VirtualTimeManagerTests.fs"/>
+    <Compile Include="QualityGateUIIntegrationTests.fs"/>
+    <Compile Include="CompletionAssessmentTests.fs"/>
+    <Compile Include="QualityEvaluationSummaryTests.fs"/>
+    <Compile Include="NextSprintPlannerTests.fs"/>
+    <Compile Include="CompletionCriteriaCheckerTests.fs"/>
+    <Compile Include="POApprovalRequirementAnalyzerTests.fs"/>
+    <Compile Include="AutoContinuationEngineTests.fs"/>
+    <Compile Include="IterationManagerTests.fs"/>
+    <Compile Include="FC014EndToEndIntegrationTests.fs"/>
+    <!-- FC-015 Phase 4 UI Integration & Full Workflow Tests -->
+    <Compile Include="FC015UIIntegrationTests.fs"/>
+    <Compile Include="MinimalWorkflowTests.fs"/>
+    <!-- Phase 3: Test Strategy Enhancement -->
+    <Compile Include="TestStrategyValidationTests.fs"/>
+    <!-- SOLID Design & Comprehensive Testing Suite (Phase 5で有効化) -->
+    <Compile Include="SOLIDDesignTests.fs"/>
+    <Compile Include="ComprehensiveIntegrationTests.fs"/>
+    <Compile Include="CICompatibilityTests.fs"/>
+    <Compile Include="RobustStabilityTests.fs"/>
+    <!-- FC-022 Specialist Agent Integration Tests -->
+    <Compile Include="ConfigurationTests.fs"/>
+    <Compile Include="SpecialistAgentManagerTests.fs"/>
+    <Compile Include="WorkflowOrchestratorTests.fs"/>
+    <Compile Include="ModelSwitchingStrategyTests.fs"/>
+    <Compile Include="AgentIntegrationTests.fs"/>
+    <Compile Include="WorkflowExecutionTests.fs"/>
+    <Compile Include="AIModelProviderTests.fs"/>
+    <Compile Include="DevOpsIntegrationTests.fs"/>
+    <!-- Issue #94: TUI Internal API Tests (将来実装) -->
+    <Compile Include="TUIInternalAPITests.fs"/>
+    <!-- SC-1-2: Agent Work Display Integration Tests -->
+    <Compile Include="SC12IntegrationTests.fs"/>
+    <!-- Issue #108: SC-1 Integration Tests -->
+    <Compile Include="SC1IntegrationTests.fs"/>
+    <!-- Issue #144: v2.0-1 External Tools Integration Tests -->
+    <Compile Include="ExternalIntegrationTests.fs"/>
+    <!-- Issue #135: SC-2-9 Integration Testing & Quality Assurance -->
+    <Compile Include="SC2BasicQualityTests.fs"/>
+    <!-- Issue #147: v2.0-4 Performance Optimization Tests - Disabled until Performance modules are restored -->
+    <!-- <Compile Include="PerformanceOptimizationTests.fs"/> -->
+    <Compile Include="Program.fs"/>
+  </ItemGroup>
+
+  <!-- Performance tests - only included when RunPerformanceTests is true -->
+  <ItemGroup Condition="'$(RunPerformanceTests)' == 'true'">
+    <Compile Include="AISwitchingPerformanceTests.fs"/>
+  </ItemGroup>
+
+
+  <ItemGroup>
+    <PackageReference Include="Microsoft.NET.Test.Sdk" Version="17.6.0" />
+    <PackageReference Include="NUnit" Version="3.13.3" />
+    <PackageReference Include="NUnit3TestAdapter" Version="4.2.1" />
+    <PackageReference Include="NUnit.Analyzers" Version="3.6.1" />
+    <PackageReference Include="coverlet.collector" Version="6.0.0" />
+    <PackageReference Include="Terminal.Gui" Version="1.15.0" />
+  </ItemGroup>
+
+  <ItemGroup>
+    <ProjectReference Include="../src/fcode.fsproj" />
+  </ItemGroup>
+
+</Project>